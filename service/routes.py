--- conflicted
+++ resolved
@@ -47,10 +47,43 @@
 
 
 ######################################################################
-<<<<<<< HEAD
+# CREATE A NEW PET
+######################################################################
+@app.route("/products", methods=["POST"])
+def create_products():
+    """
+    Create a Product
+    This endpoint will create a Product based the data in the body that is posted
+    """
+    app.logger.info("Request to Create a Product...")
+    check_content_type("application/json")
+
+    product = Product()
+    # Get the data from the request and deserialize it
+    data = request.get_json()
+    app.logger.info("Processing: %s", data)
+    product.deserialize(data)
+
+    # Save the new Product to the database
+    product.create()
+    app.logger.info("Product with new id [%s] saved!", product.id)
+
+    # Return the location of the new Product
+    # TODO: Uncomment this when we get get_products in
+    # location_url = url_for("get_products", product_id=product.id, _external=True)
+
+    location_url = "Unknown"
+    return (
+        jsonify(product.serialize()),
+        status.HTTP_201_CREATED,
+        {"Location": location_url},
+    )
+
+
+######################################################################
 # UPDATE AN EXISTING PET
 ######################################################################
-@app.route("/products/<int:product_id>", methods=["PUT"])
+@app.route("/products/<string:product_id>", methods=["PUT"])
 def update_products(product_id):
     """
     Update a Product
@@ -68,26 +101,10 @@
         )
 
     # Update the Product with the new data
-=======
-# CREATE A NEW PET
-######################################################################
-@app.route("/products", methods=["POST"])
-def create_products():
-    """
-    Create a Product
-    This endpoint will create a Product based the data in the body that is posted
-    """
-    app.logger.info("Request to Create a Product...")
-    check_content_type("application/json")
-
-    product = Product()
-    # Get the data from the request and deserialize it
->>>>>>> 5154691a
     data = request.get_json()
     app.logger.info("Processing: %s", data)
     product.deserialize(data)
 
-<<<<<<< HEAD
     # Save the updates to the database
     product.update()
 
@@ -98,22 +115,6 @@
 ######################################################################
 #  U T I L I T Y   F U N C T I O N S
 ######################################################################
-=======
-    # Save the new Product to the database
-    product.create()
-    app.logger.info("Product with new id [%s] saved!", product.id)
-
-    # Return the location of the new Product
-    # TODO: Uncomment this when we get get_products in
-    # location_url = url_for("get_products", product_id=product.id, _external=True)
-
-    location_url = "Unknown"
-    return (
-        jsonify(product.serialize()),
-        status.HTTP_201_CREATED,
-        {"Location": location_url},
-    )
->>>>>>> 5154691a
 
 
 ######################################################################
