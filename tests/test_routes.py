######################################################################
# Copyright 2016, 2024 John J. Rofrano. All Rights Reserved.
#
# Licensed under the Apache License, Version 2.0 (the "License");
# you may not use this file except in compliance with the License.
# You may obtain a copy of the License at
#
# https://www.apache.org/licenses/LICENSE-2.0
#
# Unless required by applicable law or agreed to in writing, software
# distributed under the License is distributed on an "AS IS" BASIS,
# WITHOUT WARRANTIES OR CONDITIONS OF ANY KIND, either express or implied.
# See the License for the specific language governing permissions and
# limitations under the License.
######################################################################

"""
TestProduct API Service Test Suite
"""

# pylint: disable=duplicate-code
import os
import logging
from decimal import Decimal
from unittest import TestCase
from wsgi import app
from service.common import status
from service.models import db, Product
from .factories import ProductFactory


DATABASE_URI = os.getenv(
    "DATABASE_URI", "postgresql+psycopg://postgres:postgres@localhost:5432/testdb"
)

BASE_URL = "/products"

BASE_URL = "/products"


######################################################################
#  T E S T   C A S E S
######################################################################
# pylint: disable=too-many-public-methods
class TestProductService(TestCase):
    """REST API Server Tests"""

    @classmethod
    def setUpClass(cls):
        """Run once before all tests"""
        app.config["TESTING"] = True
        app.config["DEBUG"] = False
        # Set up the test database
        app.config["SQLALCHEMY_DATABASE_URI"] = DATABASE_URI
        app.logger.setLevel(logging.CRITICAL)
        app.app_context().push()

    @classmethod
    def tearDownClass(cls):
        """Run once after all tests"""
        db.session.close()

    def setUp(self):
        """Runs before each test"""
        self.client = app.test_client()
        db.session.query(Product).delete()  # clean up the last tests
        db.session.commit()

    def tearDown(self):
        """This runs after each test"""
        db.session.remove()

    def _create_products(self, count: int = 1) -> list:
        """Factory method to create product in bulk"""
        product = []
        for _ in range(count):
            test_product = ProductFactory()
            response = self.client.post(BASE_URL, json=test_product.serialize())
            self.assertEqual(
                response.status_code,
                status.HTTP_201_CREATED,
                "Could not create test product",
            )
            new_product = response.get_json()
            test_product.id = new_product["id"]
            product.append(test_product)
        return product

    ######################################################################
    #  P L A C E   T E S T   C A S E S   H E R E
    ######################################################################

    ############################################################
    # Utility function to bulk create product
    ############################################################

    # Todo: Add your test cases here...

    def test_index(self):
        """It should call the home page"""
        resp = self.client.get("/")
        self.assertEqual(resp.status_code, status.HTTP_200_OK)

    def test_delete_product(self):
        """It should Delete a Product"""
        test_product = self._create_products(1)[0]
        response = self.client.delete(f"{BASE_URL}/{test_product.id}")
        self.assertEqual(response.status_code, status.HTTP_204_NO_CONTENT)
        self.assertEqual(len(response.data), 0)
        # make sure they are deleted
        response = self.client.get(f"{BASE_URL}/{test_product.id}")
        self.assertEqual(response.status_code, status.HTTP_404_NOT_FOUND)

    def test_delete_non_existing_product(self):
        """It should Delete a Product even if it doesn't exist"""
        response = self.client.delete(f"{BASE_URL}/0")
        self.assertEqual(response.status_code, status.HTTP_204_NO_CONTENT)
        self.assertEqual(len(response.data), 0)

    # ----------------------------------------------------------
    # TEST CREATE
    # ----------------------------------------------------------
    def test_create_a_product(self):
        """It should Create a new Product"""
        test_product = ProductFactory()
        logging.debug("Test Product: %s", test_product.serialize())
        response = self.client.post(BASE_URL, json=test_product.serialize())
        self.assertEqual(response.status_code, status.HTTP_201_CREATED)

        # Make sure location header is set
        location = response.headers.get("Location", None)
        self.assertIsNotNone(location)

        # Check the data is correct
        new_product = response.get_json()
        self.assertEqual(new_product["id"], test_product.id)
        self.assertEqual(new_product["name"], test_product.name)
        self.assertEqual(new_product["description"], test_product.description)
        self.assertEqual(Decimal(new_product["price"]), test_product.price)
        self.assertEqual(new_product["image_url"], test_product.image_url)
        self.assertEqual(new_product["available"], test_product.available)

        # Check that the location header was correct
        # TODO: Uncomment this when we get get_products
        # response = self.client.get(location)
        # self.assertEqual(response.status_code, status.HTTP_200_OK)
        # new_product = response.get_json()
        # self.assertEqual(new_product["id"], test_product.id)
        # self.assertEqual(new_product["name"], test_product.name)
        # self.assertEqual(new_product["description"], test_product.description)
        # self.assertEqual(new_product["price"], test_product.price)
        # self.assertEqual(new_product["image_url"], test_product.image_url)
        # self.assertEqual(new_product["available"], test_product.available)

    # ----------------------------------------------------------
    # TEST READ
    # ----------------------------------------------------------
    def test_get_product(self):
        """It should Get a single Product"""
        # get the id of a product
        test_product = self._create_products(1)[0]
        response = self.client.get(f"{BASE_URL}/{test_product.id}")
        self.assertEqual(response.status_code, status.HTTP_200_OK)
        data = response.get_json()
        self.assertEqual(data["name"], test_product.name)

    def test_get_product_not_found(self):
        """It should not Get a Product thats not found"""
        response = self.client.get(f"{BASE_URL}/0")
        self.assertEqual(response.status_code, status.HTTP_404_NOT_FOUND)
        data = response.get_json()
        logging.debug("Response data = %s", data)
        self.assertIn("was not found", data["message"])

    # ----------------------------------------------------------
<<<<<<< HEAD
    # TEST LIST
    # ----------------------------------------------------------
    def test_get_product_list(self):
        """It should Get a list of Products"""
        self._create_products(5)
        response = self.client.get(BASE_URL)
        self.assertEqual(response.status_code, status.HTTP_200_OK)
        data = response.get_json()
        self.assertEqual(len(data), 5)
=======
    # TEST UPDATE
    # ----------------------------------------------------------
    def test_update_product(self):
        """It should Update an existing Product"""
        # create a product to update
        test_product = ProductFactory()
        response = self.client.post(BASE_URL, json=test_product.serialize())
        self.assertEqual(response.status_code, status.HTTP_201_CREATED)

        # update the product
        new_product = response.get_json()
        logging.debug(new_product)
        new_product["name"] = "new name"
        new_product["description"] = "new description"
        new_product["price"] = Decimal("12.5")
        new_product["image_url"] = "unknown"
        new_product["available"] = True
        response = self.client.put(f"{BASE_URL}/{new_product['id']}", json=new_product)
        self.assertEqual(response.status_code, status.HTTP_200_OK)
        updated_product = response.get_json()
        self.assertEqual(updated_product["name"], "new name")
        self.assertEqual(updated_product["description"], "new description")
        self.assertEqual(Decimal(updated_product["price"]), Decimal("12.5"))
        self.assertEqual(updated_product["image_url"], "unknown")
        self.assertEqual(updated_product["available"], True)
>>>>>>> 7b03442c
<|MERGE_RESOLUTION|>--- conflicted
+++ resolved
@@ -173,17 +173,6 @@
         self.assertIn("was not found", data["message"])
 
     # ----------------------------------------------------------
-<<<<<<< HEAD
-    # TEST LIST
-    # ----------------------------------------------------------
-    def test_get_product_list(self):
-        """It should Get a list of Products"""
-        self._create_products(5)
-        response = self.client.get(BASE_URL)
-        self.assertEqual(response.status_code, status.HTTP_200_OK)
-        data = response.get_json()
-        self.assertEqual(len(data), 5)
-=======
     # TEST UPDATE
     # ----------------------------------------------------------
     def test_update_product(self):
@@ -209,4 +198,14 @@
         self.assertEqual(Decimal(updated_product["price"]), Decimal("12.5"))
         self.assertEqual(updated_product["image_url"], "unknown")
         self.assertEqual(updated_product["available"], True)
->>>>>>> 7b03442c
+
+    # ----------------------------------------------------------
+    # TEST LIST
+    # ----------------------------------------------------------
+    def test_get_product_list(self):
+        """It should Get a list of Products"""
+        self._create_products(5)
+        response = self.client.get(BASE_URL)
+        self.assertEqual(response.status_code, status.HTTP_200_OK)
+        data = response.get_json()
+        self.assertEqual(len(data), 5)