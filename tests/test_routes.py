######################################################################
# Copyright 2016, 2024 John J. Rofrano. All Rights Reserved.
#
# Licensed under the Apache License, Version 2.0 (the "License");
# you may not use this file except in compliance with the License.
# You may obtain a copy of the License at
#
# https://www.apache.org/licenses/LICENSE-2.0
#
# Unless required by applicable law or agreed to in writing, software
# distributed under the License is distributed on an "AS IS" BASIS,
# WITHOUT WARRANTIES OR CONDITIONS OF ANY KIND, either express or implied.
# See the License for the specific language governing permissions and
# limitations under the License.
######################################################################

"""
TestProduct API Service Test Suite
"""

# pylint: disable=duplicate-code
import os
import logging
from unittest import TestCase
from wsgi import app
from service.common import status
from service.models import db, Product
from .factories import ProductFactory

DATABASE_URI = os.getenv(
    "DATABASE_URI", "postgresql+psycopg://postgres:postgres@localhost:5432/testdb"
)
BASE_URL = "/products"

BASE_URL = "/products"


######################################################################
#  T E S T   C A S E S
######################################################################
# pylint: disable=too-many-public-methods
class TestYourResourceService(TestCase):
    """REST API Server Tests"""

    @classmethod
    def setUpClass(cls):
        """Run once before all tests"""
        app.config["TESTING"] = True
        app.config["DEBUG"] = False
        # Set up the test database
        app.config["SQLALCHEMY_DATABASE_URI"] = DATABASE_URI
        app.logger.setLevel(logging.CRITICAL)
        app.app_context().push()

    @classmethod
    def tearDownClass(cls):
        """Run once after all tests"""
        db.session.close()

    def setUp(self):
        """Runs before each test"""
        self.client = app.test_client()
        db.session.query(Product).delete()  # clean up the last tests
        db.session.commit()

    def tearDown(self):
        """This runs after each test"""
        db.session.remove()

    ######################################################################
    #  P L A C E   T E S T   C A S E S   H E R E
    ######################################################################

    ############################################################
    # Utility function to bulk create product
    ############################################################
    def _create_product(self, count: int = 1) -> list:
        """Factory method to create product in bulk"""
        product = []
        for _ in range(count):
            test_product = ProductFactory()
            response = self.client.post(BASE_URL, json=test_product.serialize())
            self.assertEqual(
                response.status_code,
                status.HTTP_201_CREATED,
                "Could not create test product",
            )
            new_product = response.get_json()
            test_product.id = new_product["id"]
            product.append(test_product)
        return product

    def test_index(self):
        """It should call the home page"""
        resp = self.client.get("/")
        self.assertEqual(resp.status_code, status.HTTP_200_OK)

<<<<<<< HEAD
    # Todo: Add your test cases here...

    # ----------------------------------------------------------
    # TEST UPDATE
    # ----------------------------------------------------------
    def test_update_product(self):
        """It should Update an existing Product"""
        # create a product to update
        test_product = ProductFactory()
        response = self.client.post(BASE_URL, json=test_product.serialize())
        self.assertEqual(response.status_code, status.HTTP_201_CREATED)

        # update the product
        new_product = response.get_json()
        logging.debug(new_product)
        new_product["category"] = "unknown"
        response = self.client.put(f"{BASE_URL}/{new_product['id']}", json=new_product)
        self.assertEqual(response.status_code, status.HTTP_200_OK)
        updated_product = response.get_json()
        self.assertEqual(updated_product["category"], "unknown")
=======
    # ----------------------------------------------------------
    # TEST CREATE
    # ----------------------------------------------------------
    def test_create_product(self):
        """It should Create a new Product"""
        test_product = ProductFactory()
        logging.debug("Test Product: %s", test_product.serialize())
        response = self.client.post(BASE_URL, json=test_product.serialize())
        self.assertEqual(response.status_code, status.HTTP_201_CREATED)

        # Make sure location header is set
        location = response.headers.get("Location", None)
        self.assertIsNotNone(location)

        # Check the data is correct
        new_product = response.get_json()
        self.assertEqual(new_product["id"], test_product.id)
        self.assertEqual(new_product["name"], test_product.name)
        self.assertEqual(new_product["description"], test_product.description)
        self.assertEqual(new_product["price"], test_product.price)
        self.assertEqual(new_product["image_url"], test_product.image_url)
        self.assertEqual(new_product["available"], test_product.available)

        # Check that the location header was correct
        # TODO: Uncomment this when we get get_products
        # response = self.client.get(location)
        # self.assertEqual(response.status_code, status.HTTP_200_OK)
        # new_product = response.get_json()
        # self.assertEqual(new_product["id"], test_product.id)
        # self.assertEqual(new_product["name"], test_product.name)
        # self.assertEqual(new_product["description"], test_product.description)
        # self.assertEqual(new_product["price"], test_product.price)
        # self.assertEqual(new_product["image_url"], test_product.image_url)
        # self.assertEqual(new_product["available"], test_product.available)
>>>>>>> 5154691a
<|MERGE_RESOLUTION|>--- conflicted
+++ resolved
@@ -30,7 +30,6 @@
 DATABASE_URI = os.getenv(
     "DATABASE_URI", "postgresql+psycopg://postgres:postgres@localhost:5432/testdb"
 )
-BASE_URL = "/products"
 
 BASE_URL = "/products"
 
@@ -67,13 +66,6 @@
         """This runs after each test"""
         db.session.remove()
 
-    ######################################################################
-    #  P L A C E   T E S T   C A S E S   H E R E
-    ######################################################################
-
-    ############################################################
-    # Utility function to bulk create product
-    ############################################################
     def _create_product(self, count: int = 1) -> list:
         """Factory method to create product in bulk"""
         product = []
@@ -90,33 +82,21 @@
             product.append(test_product)
         return product
 
+    ######################################################################
+    #  P L A C E   T E S T   C A S E S   H E R E
+    ######################################################################
+
+    ############################################################
+    # Utility function to bulk create product
+    ############################################################
+
+    # Todo: Add your test cases here...
+
     def test_index(self):
         """It should call the home page"""
         resp = self.client.get("/")
         self.assertEqual(resp.status_code, status.HTTP_200_OK)
 
-<<<<<<< HEAD
-    # Todo: Add your test cases here...
-
-    # ----------------------------------------------------------
-    # TEST UPDATE
-    # ----------------------------------------------------------
-    def test_update_product(self):
-        """It should Update an existing Product"""
-        # create a product to update
-        test_product = ProductFactory()
-        response = self.client.post(BASE_URL, json=test_product.serialize())
-        self.assertEqual(response.status_code, status.HTTP_201_CREATED)
-
-        # update the product
-        new_product = response.get_json()
-        logging.debug(new_product)
-        new_product["category"] = "unknown"
-        response = self.client.put(f"{BASE_URL}/{new_product['id']}", json=new_product)
-        self.assertEqual(response.status_code, status.HTTP_200_OK)
-        updated_product = response.get_json()
-        self.assertEqual(updated_product["category"], "unknown")
-=======
     # ----------------------------------------------------------
     # TEST CREATE
     # ----------------------------------------------------------
@@ -151,4 +131,22 @@
         # self.assertEqual(new_product["price"], test_product.price)
         # self.assertEqual(new_product["image_url"], test_product.image_url)
         # self.assertEqual(new_product["available"], test_product.available)
->>>>>>> 5154691a
+
+    # ----------------------------------------------------------
+    # TEST UPDATE
+    # ----------------------------------------------------------
+    def test_update_product(self):
+        """It should Update an existing Product"""
+        # create a product to update
+        test_product = ProductFactory()
+        response = self.client.post(BASE_URL, json=test_product.serialize())
+        self.assertEqual(response.status_code, status.HTTP_201_CREATED)
+
+        # update the product
+        new_product = response.get_json()
+        logging.debug(new_product)
+        new_product["description"] = "unknown"
+        response = self.client.put(f"{BASE_URL}/{new_product['id']}", json=new_product)
+        self.assertEqual(response.status_code, status.HTTP_200_OK)
+        updated_product = response.get_json()
+        self.assertEqual(updated_product["description"], "unknown")