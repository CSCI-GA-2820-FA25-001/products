--- conflicted
+++ resolved
@@ -26,10 +26,7 @@
 from service.common import status
 from service.models import db, Product
 from .factories import ProductFactory
-<<<<<<< HEAD
 
-=======
->>>>>>> 5154691a
 
 DATABASE_URI = os.getenv(
     "DATABASE_URI", "postgresql+psycopg://postgres:postgres@localhost:5432/testdb"
@@ -98,7 +95,6 @@
         resp = self.client.get("/")
         self.assertEqual(resp.status_code, status.HTTP_200_OK)
 
-<<<<<<< HEAD
 
     def test_delete_product(self):
         """It should Delete a Product"""
@@ -116,8 +112,6 @@
         self.assertEqual(response.status_code, status.HTTP_204_NO_CONTENT)
         self.assertEqual(len(response.data), 0)
 
-    # Todo: Add your test cases here...
-=======
     # ----------------------------------------------------------
     # TEST CREATE
     # ----------------------------------------------------------
@@ -151,5 +145,4 @@
         # self.assertEqual(new_product["description"], test_product.description)
         # self.assertEqual(new_product["price"], test_product.price)
         # self.assertEqual(new_product["image_url"], test_product.image_url)
-        # self.assertEqual(new_product["available"], test_product.available)
->>>>>>> 5154691a
+        # self.assertEqual(new_product["available"], test_product.available)